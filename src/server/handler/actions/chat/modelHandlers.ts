--- conflicted
+++ resolved
@@ -18,19 +18,16 @@
 import { ChatResponse } from '@/types/chat';
 import type { StartChatInput, ContinueChatInput } from '../shared/validators';
 import { RAGKeywordClassifier } from '@/lib/rag-keyword-classifier';
+import { PromptRetrievalService } from '@/server/services/promptRetrievalService';
+import { BriefService } from '@/server/services/briefService';
+import { PromptService } from '@/services/promptService';
 
 const SYSTEM_PROMPTS: Record<string, string> = {
   'ft:gpt-4.1-nano-2025-04-14:personal::BZeCVPK2': KEYWORD_CATEGORIZATION_PROMPT,
-<<<<<<< HEAD
-  'rag_keyword_classifier': KEYWORD_CATEGORIZATION_PROMPT,
+  rag_keyword_classifier: KEYWORD_CATEGORIZATION_PROMPT,
   ad_copy_creation: AD_COPY_PROMPT,
   'gpt-4.1-nano-2025-04-14': AD_COPY_FINISHING_PROMPT,
   lp_draft_creation: LP_DRAFT_PROMPT,
-=======
-  ad_copy_creation: AD_COPY_PROMPT, // 後方互換性のため保持
-  'gpt-4.1-nano-2025-04-14': AD_COPY_FINISHING_PROMPT, // 後方互換性のため保持
-  lp_draft_creation: LP_DRAFT_PROMPT, // 後方互換性のため保持
->>>>>>> a87fe785
 };
 
 /**
@@ -131,14 +128,23 @@
     } else if (model === 'rag_keyword_classifier') {
       // RAGシステムでの分類処理
       const keywords = this.extractKeywordsFromUserMessage(userMessage);
-      const result = await this.ragClassifier.classifyKeywords(keywords, { includeEvidence: false });
-      
+      const result = await this.ragClassifier.classifyKeywords(keywords, {
+        includeEvidence: false,
+      });
+
       const immediate = result.results.immediate_customer.map(k => k.keyword);
       const later = result.results.later_customer.map(k => k.keyword);
 
       if (immediate.length === 0) {
         const responseMessage = `【今すぐ客キーワード】\n（該当なし）\n\n【後から客キーワード】\n${later.join('\n')}`;
-        return await chatService.continueChat(userId, sessionId, responseMessage, systemPrompt, [], model);
+        return await chatService.continueChat(
+          userId,
+          sessionId,
+          responseMessage,
+          systemPrompt,
+          [],
+          model
+        );
       }
 
       const getSearchResults = await this.processor.handleGoogleSearch(immediate, liffAccessToken);
@@ -176,6 +182,71 @@
         userMessage.trim(),
         searchResult
       );
+    } else if (model === 'lp_draft_creation') {
+      // RAG対応: LP継続生成でもRAG機能を使用
+      try {
+        const ragSystemPrompt = await PromptRetrievalService.buildRagSystemMessage(
+          'lp_draft_creation',
+          userMessage.trim()
+        );
+
+        // 事業者情報による変数置換
+        const variables = await BriefService.getVariablesByUserId(userId);
+        const finalSystemPrompt = PromptService.replaceVariables(ragSystemPrompt, variables);
+
+        const validMessages = messages.map(msg => ({
+          role: msg.role as 'user' | 'assistant' | 'system',
+          content: msg.content,
+        }));
+
+        return await chatService.continueChat(
+          userId,
+          sessionId,
+          userMessage,
+          finalSystemPrompt,
+          validMessages,
+          'lp_draft_creation'
+        );
+      } catch (error) {
+        console.error('RAG LP継続生成エラー:', error);
+
+        // フォールバック: 従来のシステムプロンプトを使用
+        try {
+          const variables = await BriefService.getVariablesByUserId(userId);
+          const finalSystemPrompt = PromptService.replaceVariables(systemPrompt, variables);
+
+          const validMessages = messages.map(msg => ({
+            role: msg.role as 'user' | 'assistant' | 'system',
+            content: msg.content,
+          }));
+
+          return await chatService.continueChat(
+            userId,
+            sessionId,
+            userMessage,
+            finalSystemPrompt,
+            validMessages,
+            'lp_draft_creation'
+          );
+        } catch (fallbackError) {
+          console.error('継続フォールバック処理エラー:', fallbackError);
+
+          // 最終フォールバック: 変数置換なし
+          const validMessages = messages.map(msg => ({
+            role: msg.role as 'user' | 'assistant' | 'system',
+            content: msg.content,
+          }));
+
+          return await chatService.continueChat(
+            userId,
+            sessionId,
+            userMessage,
+            systemPrompt,
+            validMessages,
+            'lp_draft_creation'
+          );
+        }
+      }
     } else {
       return await chatService.continueChat(
         userId,
@@ -282,12 +353,52 @@
     systemPrompt: string,
     userMessage: string
   ): Promise<ChatResponse> {
-    return await chatService.startChat(
-      userId,
-      systemPrompt,
-      userMessage.trim(),
-      'lp_draft_creation'
-    );
+    try {
+      // RAG対応: プロンプトチャンクから関連情報を取得してシステムメッセージを構築
+      const ragSystemPrompt = await PromptRetrievalService.buildRagSystemMessage(
+        'lp_draft_creation',
+        userMessage.trim()
+      );
+
+      // 事業者情報による変数置換
+      const variables = await BriefService.getVariablesByUserId(userId);
+      const finalSystemPrompt = PromptService.replaceVariables(ragSystemPrompt, variables);
+
+      // チャットサービス経由でセッション保存とRAG版生成
+      // 論理キー "lp_draft_creation" を渡すことで maxTokens=5000 が適用される
+      return await chatService.startChat(
+        userId,
+        finalSystemPrompt,
+        userMessage.trim(),
+        'lp_draft_creation'
+      );
+    } catch (error) {
+      console.error('RAG LP生成エラー:', error);
+
+      // フォールバック: 従来のシステムプロンプトを使用
+      try {
+        const variables = await BriefService.getVariablesByUserId(userId);
+        const finalSystemPrompt = PromptService.replaceVariables(systemPrompt, variables);
+
+        const config = MODEL_CONFIGS['lp_draft_creation'];
+        const actualModel = config ? config.actualModel : 'gpt-4.1-nano-2025-04-14';
+
+        return await chatService.startChat(
+          userId,
+          finalSystemPrompt,
+          userMessage.trim(),
+          actualModel
+        );
+      } catch (fallbackError) {
+        console.error('フォールバック処理エラー:', fallbackError);
+
+        // 最終フォールバック: 変数置換なし
+        const config = MODEL_CONFIGS['lp_draft_creation'];
+        const actualModel = config ? config.actualModel : 'gpt-4.1-nano-2025-04-14';
+
+        return await chatService.startChat(userId, systemPrompt, userMessage.trim(), actualModel);
+      }
+    }
   }
 
   private async handleDefaultModel(
@@ -366,18 +477,18 @@
     try {
       // ユーザーメッセージからキーワードを抽出
       const keywords = this.extractKeywordsFromUserMessage(userMessage);
-      
+
       if (keywords.length === 0) {
-        return { 
-          message: 'キーワードが見つかりませんでした。分類するキーワードを入力してください。', 
-          error: '', 
-          requiresSubscription: false 
+        return {
+          message: 'キーワードが見つかりませんでした。分類するキーワードを入力してください。',
+          error: '',
+          requiresSubscription: false,
         };
       }
 
       // RAGシステムで分類実行
-      const result = await this.ragClassifier.classifyKeywords(keywords, { 
-        includeEvidence: false 
+      const result = await this.ragClassifier.classifyKeywords(keywords, {
+        includeEvidence: false,
       });
 
       const immediate = result.results.immediate_customer.map(k => k.keyword);
@@ -395,17 +506,17 @@
       const afterKeywords = this.subtractMultilineStrings(immediate.join('\n'), falseQueries);
 
       return await chatService.startChat(
-        userId, 
-        systemPrompt, 
+        userId,
+        systemPrompt,
         `${userMessage}\n\n【今すぐ客キーワード】\n${afterKeywords.remaining}\n\n【後から客キーワード】\n${afterKeywords.removed}${later.join('\n')}`
       );
-
     } catch (error) {
       console.error('RAGモデル処理エラー:', error);
-      return { 
-        message: 'RAGキーワード分類中にエラーが発生しました。しばらく時間をおいて再度お試しください。', 
-        error: error instanceof Error ? error.message : 'Unknown error', 
-        requiresSubscription: false 
+      return {
+        message:
+          'RAGキーワード分類中にエラーが発生しました。しばらく時間をおいて再度お試しください。',
+        error: error instanceof Error ? error.message : 'Unknown error',
+        requiresSubscription: false,
       };
     }
   }
