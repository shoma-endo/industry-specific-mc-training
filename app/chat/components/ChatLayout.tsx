--- conflicted
+++ resolved
@@ -119,11 +119,8 @@
 
   // エラーのローカル dismiss 制御
   const [isErrorDismissed, setIsErrorDismissed] = useState(false);
-<<<<<<< HEAD
+  const [isSubscriptionErrorDismissed, setIsSubscriptionErrorDismissed] = useState(false);
   const isQuotaLimitError = chatSession.state.error === ERROR_MESSAGES.daily_chat_limit;
-=======
-  const [isSubscriptionErrorDismissed, setIsSubscriptionErrorDismissed] = useState(false);
->>>>>>> 4e9b1ef2
 
   // ✅ AIの返信を監視してCanvasに自動反映（手動編集時は除く）
   useEffect(() => {
@@ -147,18 +144,18 @@
     setIsErrorDismissed(false);
   }, [chatSession.state.error]);
 
-  // サブスクリプションエラーが変わったら再表示
-  useEffect(() => {
-<<<<<<< HEAD
+  // 任意: 自動クローズ（約7秒）
+  useEffect(() => {
     if (!chatSession.state.error) return;
     if (isQuotaLimitError) return; // 日次上限エラーは自動で消さない
     const t = setTimeout(() => setIsErrorDismissed(true), 7000);
     return () => clearTimeout(t);
   }, [chatSession.state.error, isQuotaLimitError]);
-=======
+
+  // サブスクリプションエラーが変わったら再表示
+  useEffect(() => {
     setIsSubscriptionErrorDismissed(false);
   }, [subscription.error]);
->>>>>>> 4e9b1ef2
 
   // ✅ メッセージ送信時に初期化を実行
   const handleSendMessage = async (content: string, model: string) => {
