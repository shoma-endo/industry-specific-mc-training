'use client';

import Link from 'next/link';
import { ArrowLeft, TrendingUp, Search, History } from 'lucide-react';
import { Alert, AlertDescription } from '@/components/ui/alert';
<<<<<<< HEAD
import { Dialog, DialogContent, DialogHeader, DialogTitle } from '@/components/ui/dialog';
import { Loader2, ArrowLeft, ChevronRight } from 'lucide-react';
import {
  fetchGscDetail,
  registerEvaluation,
  updateEvaluation,
} from '@/server/actions/gscDashboard.actions';
import ReactMarkdown from 'react-markdown';
import remarkGfm from 'remark-gfm';
import { EvaluationSettings } from './EvaluationSettings';
import { GSC_EVALUATION_OUTCOME_CONFIG, GscEvaluationOutcome } from '@/types/gsc';
import { toast } from 'sonner';
import { getUnreadSuggestions } from '@/server/actions/gscNotification.actions';
import { runDummyClaudeSuggestion } from '@/server/actions/gscDummyClaude.actions';

type DummyPayload = {
  id: string;
  evaluation_date: string;
  previous_position: number | null;
  current_position: number;
  outcome: GscEvaluationOutcome;
  suggestion_summary: string | null;
};

const DUMMY_LS_KEY = 'gsc_dummy_payload';

type DetailResponse = {
  annotation: { id: string; wp_post_title: string | null; canonical_url: string | null };
  metrics: Array<{
    date: string;
    position: number | null;
    ctr: number | null;
    clicks: number | null;
    impressions: number | null;
  }>;
  history: Array<{
    id: string;
    evaluation_date: string;
    previous_position: number | null;
    current_position: number;
    outcome: GscEvaluationOutcome;
    suggestion_summary: string | null;
  }>;
  evaluation: {
    id: string;
    user_id: string;
    content_annotation_id: string;
    property_uri: string;
    last_evaluated_on: string | null;
    base_evaluation_date: string;
    cycle_days: number;
    last_seen_position: number | null;
    status: string;
    created_at: string;
    updated_at: string;
  } | null;
  next_evaluation_run_utc?: string | null;
  credential: {
    propertyUri: string | null;
  } | null;
};
=======
import { Tabs, TabsContent, TabsList, TabsTrigger } from '@/components/ui/tabs';
import { useGscDashboard } from './hooks/useGscDashboard';
import { OverviewTab } from './components/OverviewTab';
import { QueryAnalysisTab } from './components/QueryAnalysisTab';
import { EvaluationHistoryTab } from './components/EvaluationHistoryTab';
import type { GscDashboardDetailResponse } from './types';
>>>>>>> ce1156b3

interface Props {
  initialSelectedId?: string | null;
  initialDetail?: GscDashboardDetailResponse | null;
}

export default function GscDashboardClient({
  initialSelectedId = null,
  initialDetail = null,
}: Props) {
<<<<<<< HEAD
  const searchParams = useSearchParams();

  const [selectedId, setSelectedId] = useState<string | null>(initialSelectedId);
  const [detail, setDetail] = useState<DetailResponse | null>(initialDetail);
  const [detailLoading, setDetailLoading] = useState(false);
  const [error, setError] = useState<string | null>(null);
  const selectedFromUrl = searchParams.get('annotationId');
  const [visibleMetrics, setVisibleMetrics] = useState({
    clicks: true,
    impressions: true,
    ctr: true,
    position: true,
  });
  const [selectedHistory, setSelectedHistory] = useState<{
    id: string;
    evaluation_date: string;
    previous_position: number | null;
    current_position: number;
    outcome: GscEvaluationOutcome;
    suggestion_summary: string | null;
  } | null>(null);
  const [isRunningEvaluation, setIsRunningEvaluation] = useState(false);

  // URLのクエリから選択を同期
  useEffect(() => {
    if (selectedFromUrl) {
      setSelectedId(selectedFromUrl);
    }
  }, [selectedFromUrl]);

  // 詳細取得
  useEffect(() => {
    const run = async () => {
      if (!selectedId) {
        setDetail(null);
        return;
      }
      setDetailLoading(true);
      setError(null);
      try {
        const res = await fetchGscDetail(selectedId);
        if (!res.success) {
          throw new Error(res.error || '詳細の取得に失敗しました');
        }
        setDetail(res.data ?? null);
      } catch (err) {
        setDetail(null);
        setError(err instanceof Error ? err.message : '詳細の取得に失敗しました');
      } finally {
        setDetailLoading(false);
      }
    };
    // 初期データがあれば最初のレンダリングで即時フェッチを避ける
    if (initialDetail && initialDetail.annotation.id === selectedId) {
      return;
    }
    run();
    // eslint-disable-next-line react-hooks/exhaustive-deps
  }, [selectedId]);

  const chartData = useMemo(() => {
    if (!detail?.metrics) return [];
    return detail.metrics.map(m => ({
      date: m.date,
      position: m.position ?? null,
      ctr: m.ctr != null ? Math.round(m.ctr * 10000) / 100 : null, // to %
      clicks: m.clicks ?? null,
      impressions: m.impressions ?? null,
    }));
  }, [detail]);

  const metricsSummary = useMemo(() => {
    if (!detail?.metrics || detail.metrics.length === 0) return null;

    const totalClicks = detail.metrics.reduce((sum, m) => sum + (m.clicks || 0), 0);
    const totalImpressions = detail.metrics.reduce((sum, m) => sum + (m.impressions || 0), 0);

    const validCtrs = detail.metrics.filter(m => m.ctr != null);
    const avgCtr = validCtrs.length
      ? validCtrs.reduce((sum, m) => sum + (m.ctr || 0), 0) / validCtrs.length
      : 0;

    const validPositions = detail.metrics.filter(m => m.position != null);
    const avgPosition = validPositions.length
      ? validPositions.reduce((sum, m) => sum + (m.position || 0), 0) / validPositions.length
      : 0;

    return {
      clicks: totalClicks,
      impressions: totalImpressions,
      ctr: avgCtr,
      position: avgPosition,
    };
  }, [detail]);

  const toggleMetric = (key: keyof typeof visibleMetrics) => {
    setVisibleMetrics(prev => ({ ...prev, [key]: !prev[key] }));
  };

  const refreshDetail = async (annotationId: string) => {
    setDetailLoading(true);
    setError(null);
    try {
      const res = await fetchGscDetail(annotationId);
      if (!res.success) {
        throw new Error(res.error || '詳細の取得に失敗しました');
      }
      setDetail(res.data ?? null);
    } catch (err) {
      setError(err instanceof Error ? err.message : '詳細の取得に失敗しました');
    } finally {
      setDetailLoading(false);
    }
  };

  const handleRegisterEvaluation = async (dateStr: string, cycleDays: number) => {
    if (!selectedId || !detail?.credential?.propertyUri) return;

    const res = await registerEvaluation({
      contentAnnotationId: selectedId,
      propertyUri: detail.credential.propertyUri,
      baseEvaluationDate: dateStr,
      cycleDays,
    });

    if (!res.success) {
      throw new Error(res.error || '評価対象の登録に失敗しました');
    }

    // データリロード
    await refreshDetail(selectedId);
  };

  const handleUpdateEvaluation = async (dateStr: string, cycleDays: number) => {
    if (!selectedId) return;

    const res = await updateEvaluation({
      contentAnnotationId: selectedId,
      baseEvaluationDate: dateStr,
      cycleDays,
    });

    if (!res.success) {
      throw new Error(res.error || '評価日の更新に失敗しました');
    }

    // データリロード
    await refreshDetail(selectedId);
  };
=======
  const dashboard = useGscDashboard({ initialSelectedId, initialDetail });
>>>>>>> ce1156b3

  // ダミーデータでAI改善提案を疑似実行（DBを経由せずUI確認用）
  const handleSeedDummy = async () => {
    setIsRunningEvaluation(true);
    try {
      const res = await runDummyClaudeSuggestion();
      if (!res.success || !res.suggestion) {
        throw new Error(res.error || '提案の生成に失敗しました');
      }

      const todayStr = new Date().toISOString().slice(0, 10);
      const payload = {
        id: 'dummy-claude-suggestion',
        evaluation_date: todayStr,
        previous_position: 12.3,
        current_position: 18.7,
        outcome: 'worse' as GscEvaluationOutcome,
        suggestion_summary: res.suggestion,
      };

      // Dialogはトーストから開く（ここでは開かない）
      setSelectedHistory(null);

      // グローバルトーストブリッジに通知（localStorage + カスタムイベント）
      localStorage.setItem(DUMMY_LS_KEY, JSON.stringify(payload));
      window.dispatchEvent(new CustomEvent<DummyPayload>('gsc-dummy-update', { detail: payload }));

      // 即時表示のため、同ページでもトーストを発火（ブリッジ未ロードでも見えるように）
      toast.custom(
        () => (
          <button
            type="button"
            onClick={() => {
              window.dispatchEvent(new CustomEvent<DummyPayload>('gsc-dummy-open', { detail: payload }));
              toast.dismiss('GSC_DUMMY_SUGGESTION');
            }}
            className="flex w-full flex-col items-start gap-1 rounded-md bg-white px-4 py-3 text-left shadow-lg ring-1 ring-gray-200 transition hover:bg-gray-50"
          >
            <span className="font-semibold text-gray-900">AI改善提案が届きました</span>
            <span className="text-sm text-gray-600">クリックして詳細を確認してください。</span>
          </button>
        ),
        {
          id: 'GSC_DUMMY_SUGGESTION',
          duration: Infinity,
          dismissible: true,
          onDismiss: () => {
            localStorage.removeItem(DUMMY_LS_KEY);
          },
        }
      );
    } catch (error) {
      console.error(error);
      toast.error(error instanceof Error ? error.message : '提案の生成に失敗しました');
    } finally {
      setIsRunningEvaluation(false);
    }
  };

  // グローバルトーストからの開封イベントを受け取り、Dialogを開く
  useEffect(() => {
    const openFromStorage = () => {
      const raw = typeof window !== 'undefined' ? localStorage.getItem(DUMMY_LS_KEY) : null;
      if (!raw) return;
      try {
        const payload = JSON.parse(raw) as DummyPayload;
        setSelectedHistory(payload);
        localStorage.removeItem(DUMMY_LS_KEY);
        toast.dismiss('GSC_DUMMY_SUGGESTION');
      } catch {
        localStorage.removeItem(DUMMY_LS_KEY);
      }
    };

    openFromStorage();

    const handler = (event: Event) => {
      const detail = (event as CustomEvent<DummyPayload>).detail;
      if (detail) {
        setSelectedHistory(detail);
        localStorage.removeItem(DUMMY_LS_KEY);
        toast.dismiss('GSC_DUMMY_SUGGESTION');
      }
    };

    window.addEventListener('gsc-dummy-open', handler);
    return () => {
      window.removeEventListener('gsc-dummy-open', handler);
    };
  }, []);

  // 実データで評価＆改善提案を実行
  const handleRunEvaluation = async () => {
    setIsRunningEvaluation(true);
    try {
      const res = await fetch('/api/gsc/evaluate', { method: 'POST' });
      const body = await res.json();

      if (!body.success) {
        throw new Error(body.error || '評価の実行に失敗しました');
      }

      // 未読の改善提案を取得し、UIで即時確認できるようにする
      const unread = await getUnreadSuggestions();
      const first = unread.suggestions.at(0);
      if (unread.count > 0 && first) {
        setSelectedHistory({
          id: first.id,
          evaluation_date: first.evaluation_date,
          previous_position: first.previous_position,
          current_position: first.current_position,
          outcome: first.outcome,
          suggestion_summary: first.suggestion_summary,
        });
        toast.success('評価を実行し、改善提案を取得しました', {
          description: 'ダイアログで内容を確認してください。',
        });
      } else {
        toast.info('評価を実行しましたが、新しい改善提案はありませんでした');
      }

      // 選択中の記事があれば再取得
      if (selectedId) {
        await refreshDetail(selectedId);
      }
    } catch (error) {
      console.error(error);
      toast.error(error instanceof Error ? error.message : '評価の実行に失敗しました');
    } finally {
      setIsRunningEvaluation(false);
    }
  };

  return (
    <div className="w-full px-4 py-8 space-y-6">
      {/* ヘッダー */}
      <div className="space-y-4">
        <Link
          href="/analytics"
          className="inline-flex items-center text-sm text-gray-600 hover:text-gray-900 transition-colors"
        >
          <ArrowLeft className="w-4 h-4 mr-1.5" />
          コンテンツ一覧に戻る
        </Link>
        <h1 className="text-3xl font-bold">Google Search Console ダッシュボード</h1>
      </div>

      {/* エラー表示 */}
      {dashboard.error && (
        <Alert variant="destructive">
          <AlertDescription>{dashboard.error}</AlertDescription>
        </Alert>
      )}

<<<<<<< HEAD
      <div className="grid grid-cols-1 gap-6">
        <div className="flex flex-wrap gap-3 items-center">
          <button
            type="button"
            onClick={() => void handleSeedDummy()}
            className="inline-flex items-center gap-2 rounded-md border border-dashed border-blue-300 bg-blue-50 px-3 py-2 text-sm font-medium text-blue-700 hover:bg-blue-100 transition-colors"
          >
            💡 ダミー改善提案を挿入
          </button>
          <button
            type="button"
            onClick={() => void handleRunEvaluation()}
            disabled={isRunningEvaluation}
            className="inline-flex items-center gap-2 rounded-md border border-transparent bg-emerald-600 px-3 py-2 text-sm font-medium text-white shadow hover:bg-emerald-700 disabled:opacity-60 disabled:cursor-not-allowed transition-colors"
          >
            {isRunningEvaluation ? (
              <>
                <Loader2 className="h-4 w-4 animate-spin" />
                実行中...
              </>
            ) : (
              '🔄 改善提案を実行'
            )}
          </button>
        </div>

        <Card className="min-h-[520px]">
          <CardHeader>
            <CardTitle className="text-lg">記事詳細</CardTitle>
          </CardHeader>
          <CardContent className="space-y-6">
            {detailLoading ? (
              <div className="flex items-center gap-2 text-gray-500 py-10 justify-center">
                <Loader2 className="w-6 h-6 animate-spin" /> 読み込み中...
              </div>
            ) : detail ? (
              <>
                <div className="grid grid-cols-1 md:grid-cols-2 gap-4">
                  <div>
                    <p className="text-sm text-gray-500 mb-1">タイトル</p>
                    <p className="font-semibold text-lg">
                      {detail.annotation.wp_post_title || '—'}
                    </p>
                  </div>
                  <div>
                    <p className="text-sm text-gray-500 mb-1">URL</p>
                    <p className="text-sm text-blue-700 break-all bg-blue-50/50 p-2 rounded">
                      {detail.annotation.canonical_url || '—'}
                    </p>
                  </div>
                </div>

                {metricsSummary && (
                  <div className="grid grid-cols-2 md:grid-cols-4 gap-4 select-none">
                    <div
                      className={`p-4 rounded-lg border cursor-pointer transition-all ${
                        visibleMetrics.clicks
                          ? 'bg-green-50 border-green-500 ring-1 ring-green-500 shadow-sm'
                          : 'bg-white border-gray-200 hover:border-green-300'
                      }`}
                      onClick={() => toggleMetric('clicks')}
                    >
                      <p className="text-xs text-gray-500 mb-1">合計クリック数</p>
                      <p className="text-2xl font-bold text-gray-900">
                        {metricsSummary.clicks.toLocaleString()}
                      </p>
                    </div>

                    <div
                      className={`p-4 rounded-lg border cursor-pointer transition-all ${
                        visibleMetrics.impressions
                          ? 'bg-fuchsia-50 border-fuchsia-500 ring-1 ring-fuchsia-500 shadow-sm'
                          : 'bg-white border-gray-200 hover:border-fuchsia-300'
                      }`}
                      onClick={() => toggleMetric('impressions')}
                    >
                      <p className="text-xs text-gray-500 mb-1">合計表示回数</p>
                      <p className="text-2xl font-bold text-gray-900">
                        {metricsSummary.impressions.toLocaleString()}
                      </p>
                    </div>

                    <div
                      className={`p-4 rounded-lg border cursor-pointer transition-all ${
                        visibleMetrics.ctr
                          ? 'bg-orange-50 border-orange-500 ring-1 ring-orange-500 shadow-sm'
                          : 'bg-white border-gray-200 hover:border-orange-300'
                      }`}
                      onClick={() => toggleMetric('ctr')}
                    >
                      <p className="text-xs text-gray-500 mb-1">平均 CTR</p>
                      <p className="text-2xl font-bold text-gray-900">
                        {(metricsSummary.ctr * 100).toFixed(1)}%
                      </p>
                    </div>

                    <div
                      className={`p-4 rounded-lg border cursor-pointer transition-all ${
                        visibleMetrics.position
                          ? 'bg-blue-50 border-blue-500 ring-1 ring-blue-500 shadow-sm'
                          : 'bg-white border-gray-200 hover:border-blue-300'
                      }`}
                      onClick={() => toggleMetric('position')}
                    >
                      <p className="text-xs text-gray-500 mb-1">平均掲載順位</p>
                      <p className="text-2xl font-bold text-gray-900">
                        {metricsSummary.position.toFixed(1)}
                      </p>
                    </div>
                  </div>
                )}

                <div className="h-80 w-full mt-4">
                  <ResponsiveContainer>
                    <LineChart data={chartData}>
                      <CartesianGrid strokeDasharray="3 3" vertical={false} />
                      <XAxis dataKey="date" tick={{ fontSize: 12 }} tickMargin={10} />
                      <YAxis tick={{ fontSize: 12 }} />
                      <Tooltip
                        contentStyle={{
                          borderRadius: '8px',
                          border: 'none',
                          boxShadow: '0 4px 6px -1px rgb(0 0 0 / 0.1)',
                        }}
                      />
                      <Legend />
                      {visibleMetrics.clicks && (
                        <Line
                          type="monotone"
                          dataKey="clicks"
                          stroke="#22c55e"
                          strokeWidth={2}
                          dot={false}
                          name="クリック"
                        />
                      )}
                      {visibleMetrics.impressions && (
                        <Line
                          type="monotone"
                          dataKey="impressions"
                          stroke="#a855f7"
                          strokeWidth={2}
                          dot={false}
                          name="表示回数"
                        />
                      )}
                      {visibleMetrics.ctr && (
                        <Line
                          type="monotone"
                          dataKey="ctr"
                          stroke="#fb923c"
                          strokeWidth={2}
                          dot={false}
                          name="CTR(%)"
                        />
                      )}
                      {visibleMetrics.position && (
                        <Line
                          type="monotone"
                          dataKey="position"
                          stroke="#3b82f6"
                          strokeWidth={2}
                          dot={false}
                          name="掲載順位"
                        />
                      )}
                    </LineChart>
                  </ResponsiveContainer>
                </div>

                {/* 評価設定（コンポーネント化） */}
                {detail.credential?.propertyUri && (
                  <EvaluationSettings
                    currentEvaluation={detail.evaluation}
                    onRegister={handleRegisterEvaluation}
                    onUpdate={handleUpdateEvaluation}
                  />
                )}

                <div className="border-t pt-6">
                  <p className="text-lg font-semibold mb-4">評価履歴</p>
                  {detail.history.length === 0 ? (
                    <p className="text-sm text-gray-500">まだ評価履歴がありません</p>
                  ) : (
                    <div className="space-y-3">
                      {detail.history.map(item => (
                        <div
                          key={item.id}
                          className="group p-4 rounded-lg border bg-white flex items-center justify-between shadow-sm cursor-pointer hover:bg-gray-50 hover:shadow-lg hover:scale-[1.02] transition-all duration-200"
                          onClick={() => setSelectedHistory(item)}
                        >
                          <div>
                            <p className="text-sm font-medium text-gray-900">
                              {item.evaluation_date}
                            </p>
                            <div className="flex items-center gap-2 mt-1">
                              <span className="text-xs text-gray-500">判定:</span>
                              <span
                                className={`inline-flex items-center rounded-md px-2 py-1 text-xs font-medium ring-1 ring-inset ring-gray-500/10 ${GSC_EVALUATION_OUTCOME_CONFIG[item.outcome].className}`}
                              >
                                {GSC_EVALUATION_OUTCOME_CONFIG[item.outcome].label}
                              </span>
                            </div>
                          </div>
                          <div className="flex items-center gap-3">
                            <div className="text-right">
                              <div className="flex items-baseline gap-2 justify-end">
                                <span className="text-xs text-gray-500">
                                  前回: {item.previous_position ?? '—'}
                                </span>
                                <span className="text-gray-400">→</span>
                                <span className="text-lg font-bold text-gray-900">
                                  {item.current_position}
                                </span>
                                <span className="text-xs text-gray-500">位</span>
                              </div>
                            </div>
                            <ChevronRight className="w-5 h-5 text-gray-400 group-hover:text-blue-600 group-hover:translate-x-1 transition-all duration-200" />
                          </div>
                        </div>
                      ))}
                    </div>
                  )}
                </div>
              </>
            ) : (
              <div className="py-20 text-center text-gray-500">
                <p>左側のリストまたはURLから記事を選択してください</p>
              </div>
            )}
          </CardContent>
        </Card>
      </div>

      {/* 評価履歴詳細Dialog */}
      <Dialog
        open={selectedHistory !== null}
        onOpenChange={open => !open && setSelectedHistory(null)}
      >
        <DialogContent className="max-w-6xl w-[90vw] max-h-[85vh] overflow-y-auto">
          <DialogHeader>
            <DialogTitle>AIの改善提案内容</DialogTitle>
          </DialogHeader>
          {selectedHistory && (
            <div className="space-y-4">
              <div className="grid grid-cols-2 gap-4 p-4 bg-gray-50 rounded-lg">
                <div>
                  <p className="text-xs text-gray-500 mb-1">評価日</p>
                  <p className="text-sm font-medium">{selectedHistory.evaluation_date}</p>
                </div>
                <div>
                  <p className="text-xs text-gray-500 mb-1">判定</p>
                  <span
                    className={`inline-flex items-center rounded-md px-2 py-1 text-xs font-medium ring-1 ring-inset ring-gray-500/10 ${GSC_EVALUATION_OUTCOME_CONFIG[selectedHistory.outcome].className}`}
                  >
                    {GSC_EVALUATION_OUTCOME_CONFIG[selectedHistory.outcome].label}
                  </span>
                </div>
                <div>
                  <p className="text-xs text-gray-500 mb-1">前回順位</p>
                  <p className="text-sm font-medium">{selectedHistory.previous_position ?? '—'}</p>
                </div>
                <div>
                  <p className="text-xs text-gray-500 mb-1">現在順位</p>
                  <p className="text-sm font-medium">{selectedHistory.current_position}位</p>
                </div>
              </div>
              <div>
                <p className="text-sm font-semibold mb-2">改善提案</p>
                {selectedHistory.suggestion_summary ? (
                  <div className="p-4 bg-blue-50 rounded-lg border border-blue-200">
                    <div className="text-sm text-gray-800 prose prose-sm max-w-none">
                      <ReactMarkdown
                        remarkPlugins={[remarkGfm]}
                        components={{
                          h1: (props) => (
                            <h2 className="text-xl font-bold mt-4 mb-2" {...props} />
                          ),
                          h2: (props) => (
                            <h3 className="text-lg font-semibold mt-3 mb-2" {...props} />
                          ),
                          h3: (props) => (
                            <h4 className="text-base font-semibold mt-3 mb-1" {...props} />
                          ),
                          p: (props) => <p className="mb-2 leading-relaxed" {...props} />,
                          ul: (props) => <ul className="list-disc pl-5 space-y-1 mb-3" {...props} />,
                          ol: (props) => <ol className="list-decimal pl-5 space-y-1 mb-3" {...props} />,
                          li: (props) => <li className="leading-relaxed" {...props} />,
                          hr: () => <hr className="my-4 border-gray-200" />,
                        }}
                      >
                        {selectedHistory.suggestion_summary}
                      </ReactMarkdown>
                    </div>
                  </div>
                ) : (
                  <p className="text-sm text-gray-500 italic">提案なし</p>
                )}
              </div>
            </div>
          )}
        </DialogContent>
      </Dialog>
=======
      {/* タブ */}
      <Tabs defaultValue="overview" className="w-full">
        <TabsList className="grid w-full grid-cols-3 h-12">
          <TabsTrigger value="overview" className="flex items-center gap-2">
            <TrendingUp className="w-4 h-4" />
            <span className="hidden sm:inline">概要</span>
          </TabsTrigger>
          <TabsTrigger value="queries" className="flex items-center gap-2">
            <Search className="w-4 h-4" />
            <span className="hidden sm:inline">検索クエリ分析</span>
          </TabsTrigger>
          <TabsTrigger value="history" className="flex items-center gap-2">
            <History className="w-4 h-4" />
            <span className="hidden sm:inline">評価履歴</span>
          </TabsTrigger>
        </TabsList>

        <TabsContent value="overview" className="mt-6">
          <OverviewTab
            detail={dashboard.detail}
            detailLoading={dashboard.detailLoading}
            chartData={dashboard.chartData}
            metricsSummary={dashboard.metricsSummary}
            visibleMetrics={dashboard.visibleMetrics}
            onToggleMetric={dashboard.toggleMetric}
            onRegisterEvaluation={dashboard.handleRegisterEvaluation}
            onUpdateEvaluation={dashboard.handleUpdateEvaluation}
          />
        </TabsContent>

        <TabsContent value="queries" className="mt-6">
          <QueryAnalysisTab annotationId={dashboard.selectedId} />
        </TabsContent>

        <TabsContent value="history" className="mt-6">
          <EvaluationHistoryTab history={dashboard.detail?.history} />
        </TabsContent>
      </Tabs>
>>>>>>> ce1156b3
    </div>
  );
}<|MERGE_RESOLUTION|>--- conflicted
+++ resolved
@@ -3,76 +3,12 @@
 import Link from 'next/link';
 import { ArrowLeft, TrendingUp, Search, History } from 'lucide-react';
 import { Alert, AlertDescription } from '@/components/ui/alert';
-<<<<<<< HEAD
-import { Dialog, DialogContent, DialogHeader, DialogTitle } from '@/components/ui/dialog';
-import { Loader2, ArrowLeft, ChevronRight } from 'lucide-react';
-import {
-  fetchGscDetail,
-  registerEvaluation,
-  updateEvaluation,
-} from '@/server/actions/gscDashboard.actions';
-import ReactMarkdown from 'react-markdown';
-import remarkGfm from 'remark-gfm';
-import { EvaluationSettings } from './EvaluationSettings';
-import { GSC_EVALUATION_OUTCOME_CONFIG, GscEvaluationOutcome } from '@/types/gsc';
-import { toast } from 'sonner';
-import { getUnreadSuggestions } from '@/server/actions/gscNotification.actions';
-import { runDummyClaudeSuggestion } from '@/server/actions/gscDummyClaude.actions';
-
-type DummyPayload = {
-  id: string;
-  evaluation_date: string;
-  previous_position: number | null;
-  current_position: number;
-  outcome: GscEvaluationOutcome;
-  suggestion_summary: string | null;
-};
-
-const DUMMY_LS_KEY = 'gsc_dummy_payload';
-
-type DetailResponse = {
-  annotation: { id: string; wp_post_title: string | null; canonical_url: string | null };
-  metrics: Array<{
-    date: string;
-    position: number | null;
-    ctr: number | null;
-    clicks: number | null;
-    impressions: number | null;
-  }>;
-  history: Array<{
-    id: string;
-    evaluation_date: string;
-    previous_position: number | null;
-    current_position: number;
-    outcome: GscEvaluationOutcome;
-    suggestion_summary: string | null;
-  }>;
-  evaluation: {
-    id: string;
-    user_id: string;
-    content_annotation_id: string;
-    property_uri: string;
-    last_evaluated_on: string | null;
-    base_evaluation_date: string;
-    cycle_days: number;
-    last_seen_position: number | null;
-    status: string;
-    created_at: string;
-    updated_at: string;
-  } | null;
-  next_evaluation_run_utc?: string | null;
-  credential: {
-    propertyUri: string | null;
-  } | null;
-};
-=======
 import { Tabs, TabsContent, TabsList, TabsTrigger } from '@/components/ui/tabs';
 import { useGscDashboard } from './hooks/useGscDashboard';
 import { OverviewTab } from './components/OverviewTab';
 import { QueryAnalysisTab } from './components/QueryAnalysisTab';
 import { EvaluationHistoryTab } from './components/EvaluationHistoryTab';
 import type { GscDashboardDetailResponse } from './types';
->>>>>>> ce1156b3
 
 interface Props {
   initialSelectedId?: string | null;
@@ -83,291 +19,7 @@
   initialSelectedId = null,
   initialDetail = null,
 }: Props) {
-<<<<<<< HEAD
-  const searchParams = useSearchParams();
-
-  const [selectedId, setSelectedId] = useState<string | null>(initialSelectedId);
-  const [detail, setDetail] = useState<DetailResponse | null>(initialDetail);
-  const [detailLoading, setDetailLoading] = useState(false);
-  const [error, setError] = useState<string | null>(null);
-  const selectedFromUrl = searchParams.get('annotationId');
-  const [visibleMetrics, setVisibleMetrics] = useState({
-    clicks: true,
-    impressions: true,
-    ctr: true,
-    position: true,
-  });
-  const [selectedHistory, setSelectedHistory] = useState<{
-    id: string;
-    evaluation_date: string;
-    previous_position: number | null;
-    current_position: number;
-    outcome: GscEvaluationOutcome;
-    suggestion_summary: string | null;
-  } | null>(null);
-  const [isRunningEvaluation, setIsRunningEvaluation] = useState(false);
-
-  // URLのクエリから選択を同期
-  useEffect(() => {
-    if (selectedFromUrl) {
-      setSelectedId(selectedFromUrl);
-    }
-  }, [selectedFromUrl]);
-
-  // 詳細取得
-  useEffect(() => {
-    const run = async () => {
-      if (!selectedId) {
-        setDetail(null);
-        return;
-      }
-      setDetailLoading(true);
-      setError(null);
-      try {
-        const res = await fetchGscDetail(selectedId);
-        if (!res.success) {
-          throw new Error(res.error || '詳細の取得に失敗しました');
-        }
-        setDetail(res.data ?? null);
-      } catch (err) {
-        setDetail(null);
-        setError(err instanceof Error ? err.message : '詳細の取得に失敗しました');
-      } finally {
-        setDetailLoading(false);
-      }
-    };
-    // 初期データがあれば最初のレンダリングで即時フェッチを避ける
-    if (initialDetail && initialDetail.annotation.id === selectedId) {
-      return;
-    }
-    run();
-    // eslint-disable-next-line react-hooks/exhaustive-deps
-  }, [selectedId]);
-
-  const chartData = useMemo(() => {
-    if (!detail?.metrics) return [];
-    return detail.metrics.map(m => ({
-      date: m.date,
-      position: m.position ?? null,
-      ctr: m.ctr != null ? Math.round(m.ctr * 10000) / 100 : null, // to %
-      clicks: m.clicks ?? null,
-      impressions: m.impressions ?? null,
-    }));
-  }, [detail]);
-
-  const metricsSummary = useMemo(() => {
-    if (!detail?.metrics || detail.metrics.length === 0) return null;
-
-    const totalClicks = detail.metrics.reduce((sum, m) => sum + (m.clicks || 0), 0);
-    const totalImpressions = detail.metrics.reduce((sum, m) => sum + (m.impressions || 0), 0);
-
-    const validCtrs = detail.metrics.filter(m => m.ctr != null);
-    const avgCtr = validCtrs.length
-      ? validCtrs.reduce((sum, m) => sum + (m.ctr || 0), 0) / validCtrs.length
-      : 0;
-
-    const validPositions = detail.metrics.filter(m => m.position != null);
-    const avgPosition = validPositions.length
-      ? validPositions.reduce((sum, m) => sum + (m.position || 0), 0) / validPositions.length
-      : 0;
-
-    return {
-      clicks: totalClicks,
-      impressions: totalImpressions,
-      ctr: avgCtr,
-      position: avgPosition,
-    };
-  }, [detail]);
-
-  const toggleMetric = (key: keyof typeof visibleMetrics) => {
-    setVisibleMetrics(prev => ({ ...prev, [key]: !prev[key] }));
-  };
-
-  const refreshDetail = async (annotationId: string) => {
-    setDetailLoading(true);
-    setError(null);
-    try {
-      const res = await fetchGscDetail(annotationId);
-      if (!res.success) {
-        throw new Error(res.error || '詳細の取得に失敗しました');
-      }
-      setDetail(res.data ?? null);
-    } catch (err) {
-      setError(err instanceof Error ? err.message : '詳細の取得に失敗しました');
-    } finally {
-      setDetailLoading(false);
-    }
-  };
-
-  const handleRegisterEvaluation = async (dateStr: string, cycleDays: number) => {
-    if (!selectedId || !detail?.credential?.propertyUri) return;
-
-    const res = await registerEvaluation({
-      contentAnnotationId: selectedId,
-      propertyUri: detail.credential.propertyUri,
-      baseEvaluationDate: dateStr,
-      cycleDays,
-    });
-
-    if (!res.success) {
-      throw new Error(res.error || '評価対象の登録に失敗しました');
-    }
-
-    // データリロード
-    await refreshDetail(selectedId);
-  };
-
-  const handleUpdateEvaluation = async (dateStr: string, cycleDays: number) => {
-    if (!selectedId) return;
-
-    const res = await updateEvaluation({
-      contentAnnotationId: selectedId,
-      baseEvaluationDate: dateStr,
-      cycleDays,
-    });
-
-    if (!res.success) {
-      throw new Error(res.error || '評価日の更新に失敗しました');
-    }
-
-    // データリロード
-    await refreshDetail(selectedId);
-  };
-=======
   const dashboard = useGscDashboard({ initialSelectedId, initialDetail });
->>>>>>> ce1156b3
-
-  // ダミーデータでAI改善提案を疑似実行（DBを経由せずUI確認用）
-  const handleSeedDummy = async () => {
-    setIsRunningEvaluation(true);
-    try {
-      const res = await runDummyClaudeSuggestion();
-      if (!res.success || !res.suggestion) {
-        throw new Error(res.error || '提案の生成に失敗しました');
-      }
-
-      const todayStr = new Date().toISOString().slice(0, 10);
-      const payload = {
-        id: 'dummy-claude-suggestion',
-        evaluation_date: todayStr,
-        previous_position: 12.3,
-        current_position: 18.7,
-        outcome: 'worse' as GscEvaluationOutcome,
-        suggestion_summary: res.suggestion,
-      };
-
-      // Dialogはトーストから開く（ここでは開かない）
-      setSelectedHistory(null);
-
-      // グローバルトーストブリッジに通知（localStorage + カスタムイベント）
-      localStorage.setItem(DUMMY_LS_KEY, JSON.stringify(payload));
-      window.dispatchEvent(new CustomEvent<DummyPayload>('gsc-dummy-update', { detail: payload }));
-
-      // 即時表示のため、同ページでもトーストを発火（ブリッジ未ロードでも見えるように）
-      toast.custom(
-        () => (
-          <button
-            type="button"
-            onClick={() => {
-              window.dispatchEvent(new CustomEvent<DummyPayload>('gsc-dummy-open', { detail: payload }));
-              toast.dismiss('GSC_DUMMY_SUGGESTION');
-            }}
-            className="flex w-full flex-col items-start gap-1 rounded-md bg-white px-4 py-3 text-left shadow-lg ring-1 ring-gray-200 transition hover:bg-gray-50"
-          >
-            <span className="font-semibold text-gray-900">AI改善提案が届きました</span>
-            <span className="text-sm text-gray-600">クリックして詳細を確認してください。</span>
-          </button>
-        ),
-        {
-          id: 'GSC_DUMMY_SUGGESTION',
-          duration: Infinity,
-          dismissible: true,
-          onDismiss: () => {
-            localStorage.removeItem(DUMMY_LS_KEY);
-          },
-        }
-      );
-    } catch (error) {
-      console.error(error);
-      toast.error(error instanceof Error ? error.message : '提案の生成に失敗しました');
-    } finally {
-      setIsRunningEvaluation(false);
-    }
-  };
-
-  // グローバルトーストからの開封イベントを受け取り、Dialogを開く
-  useEffect(() => {
-    const openFromStorage = () => {
-      const raw = typeof window !== 'undefined' ? localStorage.getItem(DUMMY_LS_KEY) : null;
-      if (!raw) return;
-      try {
-        const payload = JSON.parse(raw) as DummyPayload;
-        setSelectedHistory(payload);
-        localStorage.removeItem(DUMMY_LS_KEY);
-        toast.dismiss('GSC_DUMMY_SUGGESTION');
-      } catch {
-        localStorage.removeItem(DUMMY_LS_KEY);
-      }
-    };
-
-    openFromStorage();
-
-    const handler = (event: Event) => {
-      const detail = (event as CustomEvent<DummyPayload>).detail;
-      if (detail) {
-        setSelectedHistory(detail);
-        localStorage.removeItem(DUMMY_LS_KEY);
-        toast.dismiss('GSC_DUMMY_SUGGESTION');
-      }
-    };
-
-    window.addEventListener('gsc-dummy-open', handler);
-    return () => {
-      window.removeEventListener('gsc-dummy-open', handler);
-    };
-  }, []);
-
-  // 実データで評価＆改善提案を実行
-  const handleRunEvaluation = async () => {
-    setIsRunningEvaluation(true);
-    try {
-      const res = await fetch('/api/gsc/evaluate', { method: 'POST' });
-      const body = await res.json();
-
-      if (!body.success) {
-        throw new Error(body.error || '評価の実行に失敗しました');
-      }
-
-      // 未読の改善提案を取得し、UIで即時確認できるようにする
-      const unread = await getUnreadSuggestions();
-      const first = unread.suggestions.at(0);
-      if (unread.count > 0 && first) {
-        setSelectedHistory({
-          id: first.id,
-          evaluation_date: first.evaluation_date,
-          previous_position: first.previous_position,
-          current_position: first.current_position,
-          outcome: first.outcome,
-          suggestion_summary: first.suggestion_summary,
-        });
-        toast.success('評価を実行し、改善提案を取得しました', {
-          description: 'ダイアログで内容を確認してください。',
-        });
-      } else {
-        toast.info('評価を実行しましたが、新しい改善提案はありませんでした');
-      }
-
-      // 選択中の記事があれば再取得
-      if (selectedId) {
-        await refreshDetail(selectedId);
-      }
-    } catch (error) {
-      console.error(error);
-      toast.error(error instanceof Error ? error.message : '評価の実行に失敗しました');
-    } finally {
-      setIsRunningEvaluation(false);
-    }
-  };
 
   return (
     <div className="w-full px-4 py-8 space-y-6">
@@ -390,311 +42,6 @@
         </Alert>
       )}
 
-<<<<<<< HEAD
-      <div className="grid grid-cols-1 gap-6">
-        <div className="flex flex-wrap gap-3 items-center">
-          <button
-            type="button"
-            onClick={() => void handleSeedDummy()}
-            className="inline-flex items-center gap-2 rounded-md border border-dashed border-blue-300 bg-blue-50 px-3 py-2 text-sm font-medium text-blue-700 hover:bg-blue-100 transition-colors"
-          >
-            💡 ダミー改善提案を挿入
-          </button>
-          <button
-            type="button"
-            onClick={() => void handleRunEvaluation()}
-            disabled={isRunningEvaluation}
-            className="inline-flex items-center gap-2 rounded-md border border-transparent bg-emerald-600 px-3 py-2 text-sm font-medium text-white shadow hover:bg-emerald-700 disabled:opacity-60 disabled:cursor-not-allowed transition-colors"
-          >
-            {isRunningEvaluation ? (
-              <>
-                <Loader2 className="h-4 w-4 animate-spin" />
-                実行中...
-              </>
-            ) : (
-              '🔄 改善提案を実行'
-            )}
-          </button>
-        </div>
-
-        <Card className="min-h-[520px]">
-          <CardHeader>
-            <CardTitle className="text-lg">記事詳細</CardTitle>
-          </CardHeader>
-          <CardContent className="space-y-6">
-            {detailLoading ? (
-              <div className="flex items-center gap-2 text-gray-500 py-10 justify-center">
-                <Loader2 className="w-6 h-6 animate-spin" /> 読み込み中...
-              </div>
-            ) : detail ? (
-              <>
-                <div className="grid grid-cols-1 md:grid-cols-2 gap-4">
-                  <div>
-                    <p className="text-sm text-gray-500 mb-1">タイトル</p>
-                    <p className="font-semibold text-lg">
-                      {detail.annotation.wp_post_title || '—'}
-                    </p>
-                  </div>
-                  <div>
-                    <p className="text-sm text-gray-500 mb-1">URL</p>
-                    <p className="text-sm text-blue-700 break-all bg-blue-50/50 p-2 rounded">
-                      {detail.annotation.canonical_url || '—'}
-                    </p>
-                  </div>
-                </div>
-
-                {metricsSummary && (
-                  <div className="grid grid-cols-2 md:grid-cols-4 gap-4 select-none">
-                    <div
-                      className={`p-4 rounded-lg border cursor-pointer transition-all ${
-                        visibleMetrics.clicks
-                          ? 'bg-green-50 border-green-500 ring-1 ring-green-500 shadow-sm'
-                          : 'bg-white border-gray-200 hover:border-green-300'
-                      }`}
-                      onClick={() => toggleMetric('clicks')}
-                    >
-                      <p className="text-xs text-gray-500 mb-1">合計クリック数</p>
-                      <p className="text-2xl font-bold text-gray-900">
-                        {metricsSummary.clicks.toLocaleString()}
-                      </p>
-                    </div>
-
-                    <div
-                      className={`p-4 rounded-lg border cursor-pointer transition-all ${
-                        visibleMetrics.impressions
-                          ? 'bg-fuchsia-50 border-fuchsia-500 ring-1 ring-fuchsia-500 shadow-sm'
-                          : 'bg-white border-gray-200 hover:border-fuchsia-300'
-                      }`}
-                      onClick={() => toggleMetric('impressions')}
-                    >
-                      <p className="text-xs text-gray-500 mb-1">合計表示回数</p>
-                      <p className="text-2xl font-bold text-gray-900">
-                        {metricsSummary.impressions.toLocaleString()}
-                      </p>
-                    </div>
-
-                    <div
-                      className={`p-4 rounded-lg border cursor-pointer transition-all ${
-                        visibleMetrics.ctr
-                          ? 'bg-orange-50 border-orange-500 ring-1 ring-orange-500 shadow-sm'
-                          : 'bg-white border-gray-200 hover:border-orange-300'
-                      }`}
-                      onClick={() => toggleMetric('ctr')}
-                    >
-                      <p className="text-xs text-gray-500 mb-1">平均 CTR</p>
-                      <p className="text-2xl font-bold text-gray-900">
-                        {(metricsSummary.ctr * 100).toFixed(1)}%
-                      </p>
-                    </div>
-
-                    <div
-                      className={`p-4 rounded-lg border cursor-pointer transition-all ${
-                        visibleMetrics.position
-                          ? 'bg-blue-50 border-blue-500 ring-1 ring-blue-500 shadow-sm'
-                          : 'bg-white border-gray-200 hover:border-blue-300'
-                      }`}
-                      onClick={() => toggleMetric('position')}
-                    >
-                      <p className="text-xs text-gray-500 mb-1">平均掲載順位</p>
-                      <p className="text-2xl font-bold text-gray-900">
-                        {metricsSummary.position.toFixed(1)}
-                      </p>
-                    </div>
-                  </div>
-                )}
-
-                <div className="h-80 w-full mt-4">
-                  <ResponsiveContainer>
-                    <LineChart data={chartData}>
-                      <CartesianGrid strokeDasharray="3 3" vertical={false} />
-                      <XAxis dataKey="date" tick={{ fontSize: 12 }} tickMargin={10} />
-                      <YAxis tick={{ fontSize: 12 }} />
-                      <Tooltip
-                        contentStyle={{
-                          borderRadius: '8px',
-                          border: 'none',
-                          boxShadow: '0 4px 6px -1px rgb(0 0 0 / 0.1)',
-                        }}
-                      />
-                      <Legend />
-                      {visibleMetrics.clicks && (
-                        <Line
-                          type="monotone"
-                          dataKey="clicks"
-                          stroke="#22c55e"
-                          strokeWidth={2}
-                          dot={false}
-                          name="クリック"
-                        />
-                      )}
-                      {visibleMetrics.impressions && (
-                        <Line
-                          type="monotone"
-                          dataKey="impressions"
-                          stroke="#a855f7"
-                          strokeWidth={2}
-                          dot={false}
-                          name="表示回数"
-                        />
-                      )}
-                      {visibleMetrics.ctr && (
-                        <Line
-                          type="monotone"
-                          dataKey="ctr"
-                          stroke="#fb923c"
-                          strokeWidth={2}
-                          dot={false}
-                          name="CTR(%)"
-                        />
-                      )}
-                      {visibleMetrics.position && (
-                        <Line
-                          type="monotone"
-                          dataKey="position"
-                          stroke="#3b82f6"
-                          strokeWidth={2}
-                          dot={false}
-                          name="掲載順位"
-                        />
-                      )}
-                    </LineChart>
-                  </ResponsiveContainer>
-                </div>
-
-                {/* 評価設定（コンポーネント化） */}
-                {detail.credential?.propertyUri && (
-                  <EvaluationSettings
-                    currentEvaluation={detail.evaluation}
-                    onRegister={handleRegisterEvaluation}
-                    onUpdate={handleUpdateEvaluation}
-                  />
-                )}
-
-                <div className="border-t pt-6">
-                  <p className="text-lg font-semibold mb-4">評価履歴</p>
-                  {detail.history.length === 0 ? (
-                    <p className="text-sm text-gray-500">まだ評価履歴がありません</p>
-                  ) : (
-                    <div className="space-y-3">
-                      {detail.history.map(item => (
-                        <div
-                          key={item.id}
-                          className="group p-4 rounded-lg border bg-white flex items-center justify-between shadow-sm cursor-pointer hover:bg-gray-50 hover:shadow-lg hover:scale-[1.02] transition-all duration-200"
-                          onClick={() => setSelectedHistory(item)}
-                        >
-                          <div>
-                            <p className="text-sm font-medium text-gray-900">
-                              {item.evaluation_date}
-                            </p>
-                            <div className="flex items-center gap-2 mt-1">
-                              <span className="text-xs text-gray-500">判定:</span>
-                              <span
-                                className={`inline-flex items-center rounded-md px-2 py-1 text-xs font-medium ring-1 ring-inset ring-gray-500/10 ${GSC_EVALUATION_OUTCOME_CONFIG[item.outcome].className}`}
-                              >
-                                {GSC_EVALUATION_OUTCOME_CONFIG[item.outcome].label}
-                              </span>
-                            </div>
-                          </div>
-                          <div className="flex items-center gap-3">
-                            <div className="text-right">
-                              <div className="flex items-baseline gap-2 justify-end">
-                                <span className="text-xs text-gray-500">
-                                  前回: {item.previous_position ?? '—'}
-                                </span>
-                                <span className="text-gray-400">→</span>
-                                <span className="text-lg font-bold text-gray-900">
-                                  {item.current_position}
-                                </span>
-                                <span className="text-xs text-gray-500">位</span>
-                              </div>
-                            </div>
-                            <ChevronRight className="w-5 h-5 text-gray-400 group-hover:text-blue-600 group-hover:translate-x-1 transition-all duration-200" />
-                          </div>
-                        </div>
-                      ))}
-                    </div>
-                  )}
-                </div>
-              </>
-            ) : (
-              <div className="py-20 text-center text-gray-500">
-                <p>左側のリストまたはURLから記事を選択してください</p>
-              </div>
-            )}
-          </CardContent>
-        </Card>
-      </div>
-
-      {/* 評価履歴詳細Dialog */}
-      <Dialog
-        open={selectedHistory !== null}
-        onOpenChange={open => !open && setSelectedHistory(null)}
-      >
-        <DialogContent className="max-w-6xl w-[90vw] max-h-[85vh] overflow-y-auto">
-          <DialogHeader>
-            <DialogTitle>AIの改善提案内容</DialogTitle>
-          </DialogHeader>
-          {selectedHistory && (
-            <div className="space-y-4">
-              <div className="grid grid-cols-2 gap-4 p-4 bg-gray-50 rounded-lg">
-                <div>
-                  <p className="text-xs text-gray-500 mb-1">評価日</p>
-                  <p className="text-sm font-medium">{selectedHistory.evaluation_date}</p>
-                </div>
-                <div>
-                  <p className="text-xs text-gray-500 mb-1">判定</p>
-                  <span
-                    className={`inline-flex items-center rounded-md px-2 py-1 text-xs font-medium ring-1 ring-inset ring-gray-500/10 ${GSC_EVALUATION_OUTCOME_CONFIG[selectedHistory.outcome].className}`}
-                  >
-                    {GSC_EVALUATION_OUTCOME_CONFIG[selectedHistory.outcome].label}
-                  </span>
-                </div>
-                <div>
-                  <p className="text-xs text-gray-500 mb-1">前回順位</p>
-                  <p className="text-sm font-medium">{selectedHistory.previous_position ?? '—'}</p>
-                </div>
-                <div>
-                  <p className="text-xs text-gray-500 mb-1">現在順位</p>
-                  <p className="text-sm font-medium">{selectedHistory.current_position}位</p>
-                </div>
-              </div>
-              <div>
-                <p className="text-sm font-semibold mb-2">改善提案</p>
-                {selectedHistory.suggestion_summary ? (
-                  <div className="p-4 bg-blue-50 rounded-lg border border-blue-200">
-                    <div className="text-sm text-gray-800 prose prose-sm max-w-none">
-                      <ReactMarkdown
-                        remarkPlugins={[remarkGfm]}
-                        components={{
-                          h1: (props) => (
-                            <h2 className="text-xl font-bold mt-4 mb-2" {...props} />
-                          ),
-                          h2: (props) => (
-                            <h3 className="text-lg font-semibold mt-3 mb-2" {...props} />
-                          ),
-                          h3: (props) => (
-                            <h4 className="text-base font-semibold mt-3 mb-1" {...props} />
-                          ),
-                          p: (props) => <p className="mb-2 leading-relaxed" {...props} />,
-                          ul: (props) => <ul className="list-disc pl-5 space-y-1 mb-3" {...props} />,
-                          ol: (props) => <ol className="list-decimal pl-5 space-y-1 mb-3" {...props} />,
-                          li: (props) => <li className="leading-relaxed" {...props} />,
-                          hr: () => <hr className="my-4 border-gray-200" />,
-                        }}
-                      >
-                        {selectedHistory.suggestion_summary}
-                      </ReactMarkdown>
-                    </div>
-                  </div>
-                ) : (
-                  <p className="text-sm text-gray-500 italic">提案なし</p>
-                )}
-              </div>
-            </div>
-          )}
-        </DialogContent>
-      </Dialog>
-=======
       {/* タブ */}
       <Tabs defaultValue="overview" className="w-full">
         <TabsList className="grid w-full grid-cols-3 h-12">
@@ -733,7 +80,6 @@
           <EvaluationHistoryTab history={dashboard.detail?.history} />
         </TabsContent>
       </Tabs>
->>>>>>> ce1156b3
     </div>
   );
 }